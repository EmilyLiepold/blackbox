from scipy.optimize import minimize,fmin, minimize
import numpy as np
import matplotlib.pyplot as plt
from matplotlib.backends.backend_pdf import PdfPages
from scipy.special import erf
import blackbox as bb
import copy
import vegas as v
import pickle as p

VERSION = 180709

def loadFile(f,grabLabels=False):
<<<<<<< HEAD
    F = open(f,'r')
    outList = []
    inFirstLine = True
    lines = []
    nCols = 0
    labels = None
    for i,FF in enumerate(F):
        if FF[0] == "#":
            if i == 0:
                labels=FF.strip('#').split()[:-1]
            continue
        lines.append(FF.split())
        nCols = len(FF.split()) if len(FF.split()) > nCols else nCols

    for l in lines:
        if l[0] == "#":
            continue
        if len(l) == nCols:
            outList.append(map(float,l))
        else:
            continue
    if grabLabels:
        return(np.asarray(outList),labels)
    else:
        return(np.asarray(outList))

def flattenFor(paramRanges):
    ## This function takes in a list of lists and spits out a
    ## list of all of the combinations of those values.

    ## The idea here is to flatten an arbitrary number of for loops
    ## into a single loop over those combinations. 

    ## Determine the number of iterations along each parameter
    n = [len(p) for p in paramRanges]

    ## Build a place to put the output.
    params = np.zeros((np.prod(n),len(n)))

    ## Begin the loop through combinations.
    for X in range(np.prod(n)):

        ## X is the flattened index, and we're going to use that
        ## index to count back to 0 with the correct parameters
        ileft = copy.deepcopy(X)

        ## Loop through the each parameter
        for j in reversed(range(len(n))):

            ## Grab the item from the range for that parameter
            ## and decrease the index accordingly.
            params[X,j] = paramRanges[j][ileft % n[j]]
            ileft = (ileft - ileft % n[j]) / n[j]
    return(params)


def chisqToPDF(chisq,d,err = None):
    fRed = np.exp(-np.divide(np.subtract(chisq,np.min(chisq)),d))
    return np.divide(fRed,np.sum(fRed))
=======
	F = open(f,'r')
	outList = []
	inFirstLine = True
	lines = []
	nCols = 0
	labels = None
	for i,FF in enumerate(F):
		if FF[0] == "#":
			if i == 0:
				labels=FF.strip('#').split()[:-1]
			continue
		lines.append(FF.split())
		nCols = len(FF.split()) if len(FF.split()) > nCols else nCols

	print 'nCols',nCols

	for l in lines:
		if l[0] == "#":
			continue
		if len(l) == nCols:
			outList.append(map(float,l))
		else:
			continue
	if grabLabels:
		return(np.asarray(outList),labels)
	else:
		return(np.asarray(outList))



def chisqToPDF(chisq,d):
	fRed = np.exp(-np.divide(np.subtract(chisq,np.min(chisq)),d))
	return np.divide(fRed,np.sum(fRed))
>>>>>>> f686265d

def PDFtoChisq(fRed,d):
    chisq = np.multiply(-np.log(fRed),d)
    return np.subtract(chisq,np.min(chisq))

def marginalizeMC(fit,box,resolution=10,err=None,remainingAxes=[],batchSize=1):

    ## Get the dimensionality of the space
    d = len(box)

    ## Find the parameter values along each dimension
    axes = [np.linspace(box[i][0],box[i][1],resolution) for i in range(d)]

    ## Get lists of the remaining and removed parameters
    removedAxes = set(range(d))
    for i in set(remainingAxes):
        removedAxes.remove(i)
    removedAxes = list(removedAxes)
    remainingAxes = list(set(remainingAxes))

    ## Get the dimensionality after the marginalization
    remainingD = len(remainingAxes)

    ## Set up a place for the outputs
    image = np.zeros([resolution for r in remainingAxes])
    if err is not None:
        errImage = np.zeros([resolution for r in remainingAxes])

    ## Find the box which spans the removed parameters
    linebox = box[removedAxes]

    ## Initialize the integrator
    integ = v.Integrator(linebox,nhcube_batch=1e7,rtol=0.01)

    ## Construct a list of the possible combinations of un-marginalized parameters
    params = flattenFor([range(resolution/batchSize) for r in remainingAxes])

    ## Construct a list of the positions lying within the small batch blocks.
    params2 = flattenFor([range(batchSize) for r in remainingAxes])

    ## Start the main loop through the output space
    for IIII,p in enumerate(params):

        ## Construct the integrand
        @v.batchintegrand
        def intmask(x):
            
            ## Repeat the sample points for each batch point
            y = [x for k in range(batchSize**(remainingD))]

            ## Get the number of sample points
            L = x.shape[0]

            ## Make room for the batch points
            ys = np.empty((0, x.shape[1]+(remainingD)))

            ## Loop through the batch grid
            for p2 in params2:
                ## Label the point in the batch grid
                index = int(np.sum([val * batchSize**power for power, val in enumerate(p2[::-1])]))
                
                ## Loop through the remaining parameters
                for IIIII in range(len(remainingAxes)):
                    
                    ## Add the proper remaining parameters to each batch point.
                    y[index] = np.insert(y[index],remainingAxes[IIIII],axes[remainingAxes[IIIII]][batchSize * int(p[IIIII]) + int(p2[IIIII])],axis=1)

                ## Add the full points to the set to sample
                ys = np.r_[ys,y[index]]

            ## Calculate our fit on each of the batch points
            f = fit(ys)

            ## Determine the minimum of the fit over the sample points
            mf = np.min(f)

            ## Calculate the likelihood (up to a constant)
            pEval = np.exp((np.divide(np.subtract(mf,f),d)))

            ## Calculate the integrand of the numerator (up to the same constant)
            numEval = np.multiply(f,pEval)

            ## If we have an error fit, calculate the integrand in its numerator, again up to a constant.
            if err is not None:
                e = err(ys)
                errEval = np.multiply(e,pEval)

            ## Start the dictionary which will be passed to the integrator.
            out = {}

            ## Save the values to the dictionary
            for p2 in params2:
                index = int(np.sum([val * batchSize**power for power, val in enumerate(p2[::-1])]))
                out['p' + str(index)] = pEval[L * (index):L * (index + 1)]
                out['n' + str(index)] = numEval[L * (index):L * (index + 1)]
                if err is not None:
                    out['e' + str(index)] = errEval[L * (index):L * (index + 1)]

            return(out)

        ## Perform the integrations!
        C = integ(intmask, nitn=1e1, neval=1e3)

        ## Construct the output data, point by point
        for p2 in params2:
            index = int(np.sum([val * batchSize**power for power, val in enumerate(p2[::-1])]))
            imageIndex = tuple([batchSize * int(p[IIIII]) + int(p2[IIIII]) for IIIII in range(len(remainingAxes))])
            image[imageIndex] = C['n'  + str(index)].val / C['p' + str(index)].val
            if err is not None:
                errImage[imageIndex] = C['e'  + str(index)].val / C['p' + str(index)].val

    ## If a point is poorly resolved, remove it.
    image[image < 0.] = np.max(image)
    if err is not None:
        errImage[errImage < 0.] = np.max(errImage)
        return image, errImage
    else:
        return image

def getFuncMinimum(fit,box,niter=1000):
    fs = []
    for i in range(niter):
        pt = np.random.rand(1,len(box))
        xx = np.asarray(bb.unScalePoints(box,pt))
        func_min = minimize(fit,xx,bounds = box)
        fs.append(func_min.fun[0])

    return(np.min(fs))



def analyzeFit(fit,box,plot=True,showPlot=False,plotfn='fit',datafn='data',labels=None,searchRange = None,searchFraction=0.2,PDF_func=chisqToPDF,PDF_inv_func=PDFtoChisq,errFit=None,resolution=0):
    ## This function will take a fit function which is defined over a space defined by box and return the best fit parameters over that space
    ## That fit function must take in a list of lists of parameters with a shape (n,d) and return a list with shape (n).
    
    ## box should be a list of [min,max] for each dimension, for a shape (d,2).
    ## There are several optional parameters.
    ##     plot is a Boolean, which indicates whether or not we should plot the pairwise marginal PDFs.
    ##     showPlot will use plt.show() to bring those plots to the screen while running.
    ##     plotfn is a string which gives the filename where we should save that plot (if it exists.)
    ##     labels should be a list of strings with length (d). These labels will be used on the plot.
    ##     searchRange is a list with the same shape as 'box' which describes the mins and maxs where we
    ##          will actually compute the PDF.
    ##     searchFraction describes the fraction of the box extent over which we will compute the PDF.
    ##     extent has the same shape as 'box' and overrides 'box' when returning values. It is assumed that
    ##          if 'box' describes a unit cube, then 'extent' includes the physical parameters which
    ##          correspond to that box. This param is a bit hacky so I'll try to make it nicer.
    ##     PDF_func is a function which turns the output of 'fit' into a member of a probability distribution.

    if resolution != 0:
        useMC = True
    else:
        useMC = False

    if errFit is not None:
        plotErr = True
    else:
        plotErr = False

    searchRange = np.asarray(box)
    # print searchRange
    d = len(box)

    datalower1d = [[] for i in range(d)]
    dataupper1d = [[] for i in range(d)]


    if useMC:
        axisLists = [np.linspace(b[0],b[1],resolution) for b in box]
        for ii in range(d):

            if plotErr:
                image, errImage = marginalizeMC(fit,box,resolution=resolution,err=errFit,remainingAxes=[ii],batchSize=1)
                datalower1d[ii].append(image)
                datalower1d[ii].append(errImage)

                dataupper1d[ii].append(image)
                dataupper1d[ii].append(errImage)
            else:
                image = marginalizeMC(fit,box,resolution=resolution,err=None,remainingAxes=[ii],batchSize=1)
                datalower1d[ii].append(image)
                
                dataupper1d[ii].append(image)

    
    else:
        # Get the number of dimensions and find the smallest grid with more than a given number of points in that dimension.
        N,n = getGridDimensions(100000,d)

        axisLists = [np.linspace(b[0],b[1],n) for b in box]
        
        sPoints = flattenFor(axisLists)

        # Determine the desired output shape and perform the fit function over the grid.
        s = [n for K in range(d)]
        f = fit(sPoints).reshape(s)
        if plotErr:
            ferr = errFit(sPoints).reshape(s)

        # Turn the fit function grid into a PDF grid.
        pF = PDF_func(f,d)

        minIndices = np.unravel_index(np.argmin(f),np.shape(f))
        for ii in range(d):
            datalower1d[ii].append(marginalizeOverPDF(pF,f,[ii]))
            dataupper1d[ii].append(sliceArray(f,[ii],minIndices))
            if plotErr:
                datalower1d[ii].append(marginalizeOverPDF(pF,ferr,[ii]))
                dataupper1d[ii].append(sliceArray(ferr,[ii],minIndices))

    # Find the mean and stdev from the 1D margins
    bestFits = np.asarray([bestValFromPDF(chisqToPDF(datalower1d[i][0],d),axisLists[i]) for i in range(d)])

    # If all of the parameters are good and we want to plot, then plot!
    if plot:
        if labels == None:
            print("No labels provided! Reverting to default labelling.")
            labels = ["Parameter " + str(i+1) for i in range(d)]
        if len(labels) != d:
            print("The number of labels doesn't match the number of parameters! Reverting to default labelling.")
            labels = ["Parameter " + str(i+1) for i in range(d)]
        plt.close()

        chisqMin = getFuncMinimum(fit,box,niter=10)

        chisqCutoff = - d * np.log(1 - erf(5 / 2**0.5))
        levels = [chisqMin - d * np.log(1 - erf(II / 2**0.5)) for II in [1,2,3,4]]

        ## START PRODUCING THE DATA TO PLOT
        datalower = [[[] for i in range(d)] for j in range(d)]
        dataupper = [[[] for i in range(d)] for j in range(d)]

        ## We've already calculated the 1D stuff, so just do the 2D stuff
        for ii in range(d-1):
            for jj in range(ii+1,d):
                if useMC:
                    if plotErr:
                        image, errImage = marginalizeMC(fit,box,resolution=resolution,err=errFit,remainingAxes=[ii,jj],batchSize=1)
                        datalower[ii][jj].append(np.transpose(image))
                        datalower[ii][jj].append(np.transpose(errImage))

                        dataupper[ii][jj].append(np.transpose(image))
                        dataupper[ii][jj].append(np.transpose(errImage))
                    else:
                        image = marginalizeMC(fit,box,resolution=resolution,err=None,remainingAxes=[ii,jj],batchSize=1)
                        datalower[ii][jj].append(np.transpose(image))
                        
                        dataupper[ii][jj].append(np.transpose(image))

                else:
                    datalower[ii][jj].append(np.transpose(marginalizeOverPDF(pF,f,[ii,jj])))
                    dataupper[ii][jj].append(sliceArray(f,[ii,jj],minIndices))
                    if plotErr:
                        datalower[ii][jj].append(np.transpose(marginalizeOverPDF(pF,ferr,[ii,jj])))
                        dataupper[ii][jj].append(sliceArray(ferr,[ii,jj],minIndices))


        Ncornerplots = 2 if plotErr else 1

        figsize=(10,10)


        plt.close()
        with PdfPages(plotfn + '.pdf') as pdf:

            for III in range(Ncornerplots):

                fig, axes = plt.subplots(d+2,d+2,figsize=figsize)

                axes[0,0].set_visible(False)
                axes[-1,0].set_visible(False)
                axes[0,-1].set_visible(False)
                axes[-1,-1].set_visible(False)

                for ii in range(d):
                    dataIm = datalower1d[ii][III]
                    dataMin = dataupper1d[ii][III]

                    axes[-1,ii+1].plot(axisLists[ii], dataIm)
                    axes[0,ii+1].plot(axisLists[ii], dataMin)
                    axes[-1,ii+1].set_xlabel(labels[ii])

                    axes[0,ii+1].xaxis.set_label_position("top")
                    axes[0,ii+1].set_xlabel(labels[ii])
                    axes[0,ii+1].tick_params(axis='x',direction='in', pad = -15)

                    axes[ii+1,0].plot(dataIm, axisLists[ii])
                    axes[ii+1,-1].plot(dataMin, axisLists[ii])

                    axes[ii+1,0].set_ylabel(labels[ii])
                    axes[ii+1,0].set_xticklabels([])

                    axes[ii+1,-1].yaxis.set_label_position("right")
                    axes[ii+1,-1].set_ylabel(labels[ii])
                    axes[ii+1,-1].set_xticklabels([])
                    axes[ii+1,-1].tick_params(axis='y',direction='in', pad = -25)

                    axes[ii+1,ii+1].set_visible(False)

                for ii in range(d-1):
                    for jj in range(ii+1,d):

                        dataIm = datalower[ii][jj][III]
                        dataMin = dataupper[ii][jj][III]

                        chisqIm = datalower[ii][jj][0]
                        chisqMin = dataupper[ii][jj][0]


                        axes[jj+1,ii+1].set_xticklabels([])
                        axes[jj+1,ii+1].set_yticklabels([])

                        axes[ii+1,jj+1].set_xticklabels([])
                        axes[ii+1,jj+1].set_yticklabels([])

                        axes[jj+1,ii+1].imshow(np.flipud(dataIm),extent=(min(axisLists[jj]),max(axisLists[jj]),min(axisLists[ii]),max(axisLists[ii])), aspect='auto',cmap='jet',vmin=np.min(dataIm),vmax=np.min(dataIm) + chisqCutoff)
                        axes[jj+1,ii+1].contour(chisqIm,extent=(min(axisLists[jj]),max(axisLists[jj]),min(axisLists[ii]),max(axisLists[ii])),levels = levels,colors='r')

                        axes[ii+1,jj+1].imshow(np.flipud(dataMin),extent=(min(axisLists[jj]),max(axisLists[jj]),min(axisLists[ii]),max(axisLists[ii])), aspect='auto',cmap='jet',vmin=np.min(dataMin),vmax=np.min(dataMin) + chisqCutoff)
                        axes[ii+1,jj+1].contour(chisqMin,extent=(min(axisLists[jj]),max(axisLists[jj]),min(axisLists[ii]),max(axisLists[ii])),levels = levels,colors='r')

                fig.subplots_adjust(hspace=0.,wspace=0.)

                pdf.savefig()
                plt.close()

            for i in range(d):
                fig, axes = plt.subplots(1,figsize=figsize)
                axes.plot(axisLists[i], datalower1d[i][0])
                if plotErr:
                    axes.errorbar(axisLists[i], datalower1d[i][0],yerr=datalower1d[i][1])
                axes.set_xlabel(labels[i])
                axes.set_ylabel("Marginalized $\chi^2$")
                axes.set_ylim(np.min(datalower1d[i][0]), np.min(datalower1d[i][0]) + chisqCutoff)
                axes.set_title(labels[i] + " vs. $\chi^2$ after marginalizing")
                pdf.savefig()

                plt.close()
            for i in range(d):
                fig, axes = plt.subplots(1,figsize=figsize)

                axes.plot(axisLists[i], dataupper1d[i][0])
                if plotErr:
                    axes.errorbar(axisLists[i], dataupper1d[i][0],yerr=dataupper1d[i][1])
                axes.set_xlabel(labels[i])
                axes.set_ylabel("$\chi^2$")
                axes.set_ylim(np.min(dataupper1d[i][0]), np.min(dataupper1d[i][0]) + chisqCutoff)
                axes.set_title(labels[i] + " vs. $\chi^2$ through minimum (IN PROGRESS)")
                pdf.savefig()
                plt.close()

            for ii in range(d-1):
                for jj in range(ii+1,d):
                    fig, axes = plt.subplots(1,figsize=figsize)

                    chisqIm = datalower[ii][jj][0]
                    dataIm = datalower[ii][jj][0]

                    axes.imshow(np.flipud(dataIm),extent=(min(axisLists[jj]),max(axisLists[jj]),min(axisLists[ii]),max(axisLists[ii])), aspect='auto',cmap='jet',vmin=np.min(dataIm),vmax=np.min(dataIm) + chisqCutoff)
                    axes.contour(chisqIm,extent=(min(axisLists[jj]),max(axisLists[jj]),min(axisLists[ii]),max(axisLists[ii])),levels = levels,colors='r')

                    axes.set_xlabel(labels[ii])
                    axes.set_ylabel(labels[jj])
                    axes.set_title(labels[ii] + " vs. "+labels[jj]+" after marginalization")
                    pdf.savefig()
                    plt.close()

            for ii in range(d-1):
                for jj in range(ii+1,d):
                    fig, axes = plt.subplots(1,figsize=figsize)

                    chisqIm = dataupper[ii][jj][0]
                    dataIm = dataupper[ii][jj][0]

                    axes.imshow(np.flipud(dataIm),extent=(min(axisLists[jj]),max(axisLists[jj]),min(axisLists[ii]),max(axisLists[ii])), aspect='auto',cmap='jet',vmin=np.min(dataIm),vmax=np.min(dataIm) + chisqCutoff)
                    axes.contour(chisqIm,extent=(min(axisLists[jj]),max(axisLists[jj]),min(axisLists[ii]),max(axisLists[ii])),levels = levels,colors='r')

                    axes.set_xlabel(labels[ii])
                    axes.set_ylabel(labels[jj])
                    axes.set_title(labels[ii] + " vs. "+labels[jj]+" through minimum (IN PROGRESS)")
                    pdf.savefig()
                    plt.close()



    ## SAVE THE DATA
    if useMC:
        fname = datafn + '_res_' + str(resolution)
    else:
        fname = datafn

    p.dump( datalower1d, open( fname + '_lower_1d.p', "wb" ) )
    p.dump( dataupper1d, open( fname + '_upper_1d.p', "wb" ) )
    if plot:
        p.dump( datalower, open( fname + '_lower_2d.p', "wb" ) )
        p.dump( dataupper, open( fname + '_upper_2d.p', "wb" ) )
        
    return bestFits

def plotSlices(fit,box,plotRange,plotName,unslicedIndices=[0,1], nSlices = [10,10]):

    ## This scheme will only work for 4D systems

    fig, axes = plt.subplots(nSlices[0],nSlices[1])

    slicedAxes = set(range(len(box)))
    for i in set(unslicedIndices):
        slicedAxes.remove(i)
    slicedAxes = list(slicedAxes)

    slicedLists = []
    for i in range(2):
        slicedLists.append(np.linspace(plotRange[slicedAxes[i],0],plotRange[slicedAxes[i],1],num=nSlices[i]))


    imageSize = 50

    unslicedLists = []
    for i in range(2):
        unslicedLists.append(np.linspace(plotRange[unslicedIndices[i],0],plotRange[unslicedIndices[i],1],num=imageSize))


    print slicedLists


    chisqrange = - len(box) * np.log(1 - erf(5 / 2**0.5))



    fs = []
    for i in range(1000):
        print i
        pt = np.random.rand(1,len(box))
        xx = np.asarray(bb.unScalePoints(box,pt))
        func_min = minimize(fit,xx,bounds = box)
        fs.append(func_min.fun[0])





    # x0 = [0.5 * (b[1] + b[0]) for b in box]
    # func_min = minimize(fit,x0,bounds = box)
    # print func_min
    # print dir(func_min)

    # chisqmin = func_min.fun[0]
    chisqmin = np.min(fs)
    print chisqmin, chisqrange
    # chisqmin = 0
    # chisqrange = 1

    for i in range(nSlices[0]):
        for j in range(nSlices[1]):
            print i,j
            image = np.zeros((imageSize,imageSize))
            for k in range(imageSize):
                for l in range(imageSize):
                    params = np.zeros(len(box))
                    params[slicedAxes[0]] = slicedLists[0][i]
                    params[slicedAxes[1]] = slicedLists[1][j]
                    params[unslicedIndices[0]] = unslicedLists[0][k]
                    params[unslicedIndices[1]] = unslicedLists[1][l]
                    # print params
                    image[k,l] = fit([params])
            axes[i,j].imshow(np.flipud(np.transpose(image)),vmin=chisqmin,vmax=chisqmin + chisqrange, cmap = 'jet')
            axes[i,j].set_yticklabels([])
            axes[i,j].set_xticklabels([])

    fig.subplots_adjust(hspace=0.,wspace=0.)


    plt.savefig(plotName)

    plt.show()

def getGridDimensions(N,d):
    n = N**(1./d)
    n = int(n - (n % 1) + 1)
    N = int(n**d)
    return(N,n)


def marginalizePDF(PDF,remainingAxes):
    axes = set(range(len(PDF.shape)))
    for i in set(remainingAxes):
        axes.remove(i)
    mPDF = np.sum(PDF,axis=tuple(axes))
    mPDF = np.divide(mPDF,np.sum(mPDF))
    return(mPDF)


def sliceArray(data,remainingAxes,slicePoint):
    slicePoint = list(slicePoint)
    for i in remainingAxes:
        slicePoint[i] = slice(None)
    return(data[slicePoint])

def marginalizeOverPDF(PDF,fx,remainingAxes):
    axes = set(range(len(PDF.shape)))
    for i in set(remainingAxes):
        axes.remove(i)

    minPDF = np.min(PDF[np.nonzero(PDF)])
    PDF = np.add(PDF,minPDF)

    mFxPDF = np.sum(np.multiply(PDF,fx),axis=tuple(axes))
    mPDF = marginalizePDF(PDF,remainingAxes)

    return(np.divide(mFxPDF,mPDF))



def bestValFromPDF(PDF,axis):
    
    PDF = np.divide(PDF,np.sum(PDF))
    
    mean = np.sum(np.multiply(PDF,axis))
    
    stdev = np.sqrt(np.sum(np.multiply(PDF,np.power(np.subtract(axis,mean),2))))
    
    return mean, stdev

def plotNewPointsRBF(prevPoints,newPoints,plotfn,PDF_func=chisqToPDF,labels=None):
    ## This function will take a fit function which is defined over a space defined by box and return the best fit parameters over that space
    ## That fit function must take in a list of lists of parameters with a shape (n,d) and return a list with shape (n).
    
    ## box should be a list of [min,max] for each dimension, for a shape (d,2).
    ## There are several optional parameters.
    ##     plot is a Boolean, which indicates whether or not we should plot the pairwise marginal PDFs.
    ##     showPlot will use plt.show() to bring those plots to the screen while running.
    ##     plotfn is a string which gives the filename where we should save that plot (if it exists.)
    ##     labels should be a list of strings with length (d). These labels will be used on the plot.
    ##     searchRange is a list with the same shape as 'box' which describes the mins and maxs where we
    ##          will actually compute the PDF.
    ##     searchFraction describes the fraction of the box extent over which we will compute the PDF.
    ##     extent has the same shape as 'box' and overrides 'box' when returning values. It is assumed that
    ##          if 'box' describes a unit cube, then 'extent' includes the physical parameters which
    ##          correspond to that box. This param is a bit hacky so I'll try to make it nicer.
    ##     PDF_func is a function which turns the output of 'fit' into a member of a probability distribution.


    ## Get the Bayes fit

    fit = bb.getFit(prevPoints,fitkwargs={},method='rbf')

    ## Get the box shape
    box = bb.getBox(prevPoints[:,:-1])

    # Get the number of dimensions and find the smallest grid with more than a given number of points in that dimension.
    d = len(box)
    N,n = getGridDimensions(100000,d)

    axisLists = [np.linspace(b[0],b[1],n+2)[1:-1] for b in box]
    

    # Generate a function which will return a point in our space parameterized by a single index up to N.
    def gridder(X):
        params = np.zeros(d)
        ileft = X * 1
        for j in reversed(range(d)):
            params[j] = axisLists[j][ileft % n]
            ileft = (ileft - ileft % n) / n
        return params

    # Construct a list of points which comprise the grid.
    sPoints = np.asarray([gridder(j) for j in range(N)])

    # Determine the desired output shape and perform the fit function over the grid.
    s = [n for K in range(d)]
    f = fit(sPoints).reshape(s)

    # Turn the fit function grid into a PDF grid.
    pF = PDF_func(f,d)

    if labels == None:
        print("No labels provided! Reverting to default labelling.")
        labels = ["Parameter " + str(i+1) for i in range(d)]
    if len(labels) != d:
        print("The number of labels doesn't match the number of parameters! Reverting to default labelling.")
        labels = ["Parameter " + str(i+1) for i in range(d)]
    plt.close()

    chisqCutoff = - d * np.log(1 - erf(5 / 2**0.5))

    levels = [- d * np.log(1 - erf(II / 2**0.5)) for II in [1,2,3,4]]

    fig, axes = plt.subplots(d+1,d+1)
    
    for ii in range(d):
        for jj in range(d):
            axes[ii,jj].set_xticklabels([])
            
            if ii != d-1:
                axes[ii+1,jj+1].set_yticklabels([])


            # axes[ii+1,jj+1].set_yticklabels([])
            

            dist = marginalizePDF(pF,[ii,jj])
            chisqMarg = marginalizeOverPDF(pF,f,[ii,jj])
            


            if ii == jj:
                axes[d-ii-1,d-jj].set_visible(False)
                

                axes[-1,d-jj].plot(axisLists[ii], chisqMarg)
                

                axes[-1,d-jj].set_xlabel(labels[ii])
                

                axes[d-ii-1,0].plot(chisqMarg, axisLists[ii])
                

                axes[d-ii-1,0].set_ylabel(labels[ii])
                

            elif ii < jj:

                L = [np.min(chisqMarg) + level for level in levels]
                
                axes[d-ii-1,d-jj].imshow(np.flipud(chisqMarg),extent=(min(axisLists[jj]),max(axisLists[jj]),min(axisLists[ii]),max(axisLists[ii])), aspect='auto',cmap='jet',vmin=np.min(chisqMarg),vmax=np.min(chisqMarg) + chisqCutoff)
                axes[d-ii-1,d-jj].contour(chisqMarg,extent=(min(axisLists[jj]),max(axisLists[jj]),min(axisLists[ii]),max(axisLists[ii])),colors = 'r', levels = L )
                # chisqIm = PDFtoChisq(dist,d)
                
                # print((min(axisLists[ii]),max(axisLists[ii])))
                axes[d-ii-1,d-jj].scatter(prevPoints[:,jj],prevPoints[:,ii],c='y',edgecolor='k')
                axes[d-ii-1,d-jj].scatter(newPoints[:,jj],newPoints[:,ii],c='r',edgecolor='k')
                axes[d-ii-1,d-jj].set_xlim(min(axisLists[jj]),max(axisLists[jj]))
                axes[d-ii-1,d-jj].set_ylim(min(axisLists[ii]),max(axisLists[ii]))

                
            else:
                axes[d-ii-1,d-jj].set_visible(False)
                

    fig.subplots_adjust(hspace=0.,wspace=0.)
    

    axes[-1,0].set_visible(False)
    

    fig.savefig(plotfn + "_fit.png")
    
    plt.close()

    pass

def plotNewPointsBayes(prevPoints,newPoints,plotfn,PDF_func=chisqToPDF,labels=None):
    ## This function will take a fit function which is defined over a space defined by box and return the best fit parameters over that space
    ## That fit function must take in a list of lists of parameters with a shape (n,d) and return a list with shape (n).
    
    ## box should be a list of [min,max] for each dimension, for a shape (d,2).
    ## There are several optional parameters.
    ##     plot is a Boolean, which indicates whether or not we should plot the pairwise marginal PDFs.
    ##     showPlot will use plt.show() to bring those plots to the screen while running.
    ##     plotfn is a string which gives the filename where we should save that plot (if it exists.)
    ##     labels should be a list of strings with length (d). These labels will be used on the plot.
    ##     searchRange is a list with the same shape as 'box' which describes the mins and maxs where we
    ##          will actually compute the PDF.
    ##     searchFraction describes the fraction of the box extent over which we will compute the PDF.
    ##     extent has the same shape as 'box' and overrides 'box' when returning values. It is assumed that
    ##          if 'box' describes a unit cube, then 'extent' includes the physical parameters which
    ##          correspond to that box. This param is a bit hacky so I'll try to make it nicer.
    ##     PDF_func is a function which turns the output of 'fit' into a member of a probability distribution.


    ## Get the Bayes fit

    fit, stdFit = bb.getFit(prevPoints,fitkwargs={'returnStd':True},method='bayes')

    # ptsForBox = np.append(prevPoints[:,:-1],newPoints,axis=0)

    ## Get the box shape
    box = bb.getBox(prevPoints[:,:-1])
    # box = bb.expandBox(box,0.1)
    # print 'box'
    # print box

    # d = len(box)
    # print box

    # Get the number of dimensions and find the smallest grid with more than a given number of points in that dimension.
    d = len(box)
    N,n = getGridDimensions(100000,d)

    axisLists = [np.linspace(b[0],b[1],n+2)[1:-1] for b in box]

    # Generate a function which will return a point in our space parameterized by a single index up to N.
    def gridder(X):
        params = np.zeros(d)
        ileft = X * 1
        for j in reversed(range(d)):
            params[j] = axisLists[j][ileft % n]
            ileft = (ileft - ileft % n) / n
        return params

    # Construct a list of points which comprise the grid.
    sPoints = np.asarray([gridder(j) for j in range(N)])

    # print sPoints
    # print box
    # Determine the desired output shape and perform the fit function over the grid.
    s = [n for K in range(d)]
    f = fit(sPoints).reshape(s)
    Sig = stdFit(sPoints).reshape(s)

    # print np.min(f),np.mean(f),np.max(f),np.std(f)

    # Turn the fit function grid into a PDF grid.
    pF = PDF_func(f,d)

    if labels == None:
        print("No labels provided! Reverting to default labelling.")
        labels = ["Parameter " + str(i+1) for i in range(d)]
    if len(labels) != d:
        print("The number of labels doesn't match the number of parameters! Reverting to default labelling.")
        labels = ["Parameter " + str(i+1) for i in range(d)]
    plt.close()

    chisqCutoff = - d * np.log(1 - erf(5 / 2**0.5))

    levels = [- d * np.log(1 - erf(II / 2**0.5)) for II in [1,2,3,4]]



    fig, axes = plt.subplots(d+1,d+1)
    figchisq, axeschisq = plt.subplots(d+1,d+1)
    for ii in range(d):
        for jj in range(d):
            axes[ii,jj].set_xticklabels([])
            axeschisq[ii,jj].set_xticklabels([])

            if ii != d-1:
                axes[ii+1,jj+1].set_yticklabels([])
                axeschisq[ii+1,jj+1].set_yticklabels([])

            dist = marginalizePDF(pF,[ii,jj])
            chisqMarg = marginalizeOverPDF(pF,f,[ii,jj])
            sigMarg = marginalizeOverPDF(pF,Sig,[ii,jj])


            if ii == jj:
                axes[d-ii-1,d-jj].set_visible(False)
                axeschisq[d-ii-1,d-jj].set_visible(False)

                axes[-1,d-jj].plot(axisLists[ii], chisqMarg)
                axeschisq[-1,d-jj].plot(axisLists[ii], sigMarg)

                axes[-1,d-jj].set_xlabel(labels[ii])
                axeschisq[-1,d-jj].set_xlabel(labels[ii])

                axes[d-ii-1,0].plot(chisqMarg, axisLists[ii])
                axeschisq[d-ii-1,0].plot(sigMarg, axisLists[ii])

                axes[d-ii-1,0].set_ylabel(labels[ii])
                axeschisq[d-ii-1,0].set_ylabel(labels[ii])

            elif ii < jj:
                
                L = [np.min(chisqMarg) + level for level in levels]
                
                axes[d-ii-1,d-jj].imshow(np.flipud(chisqMarg),extent=(min(axisLists[jj]),max(axisLists[jj]),min(axisLists[ii]),max(axisLists[ii])), aspect='auto',cmap='jet',vmin=np.min(chisqMarg),vmax=np.min(chisqMarg) + chisqCutoff)
                axes[d-ii-1,d-jj].contour(chisqMarg,extent=(min(axisLists[jj]),max(axisLists[jj]),min(axisLists[ii]),max(axisLists[ii])),colors = 'r', levels = L )

                # axeschisq[d-ii-1,d-jj].imshow(np.flipud(dist),extent=(min(axisLists[jj]),max(axisLists[jj]),min(axisLists[ii]),max(axisLists[ii])), aspect='auto',cmap='jet')#,vmin=np.min(sigMarg),vmax=np.min(sigMarg) + chisqCutoff)
                axeschisq[d-ii-1,d-jj].imshow(np.flipud(sigMarg),extent=(min(axisLists[jj]),max(axisLists[jj]),min(axisLists[ii]),max(axisLists[ii])), aspect='auto',cmap='jet')#,vmin=np.min(sigMarg),vmax=np.min(sigMarg) + chisqCutoff)
                axeschisq[d-ii-1,d-jj].contour(chisqMarg,extent=(min(axisLists[jj]),max(axisLists[jj]),min(axisLists[ii]),max(axisLists[ii])),colors = 'r', levels = L )

                axes[d-ii-1,d-jj].scatter(prevPoints[:,jj],prevPoints[:,ii],c='y',edgecolor='k')
                axes[d-ii-1,d-jj].scatter(newPoints[:,jj],newPoints[:,ii],c='r',edgecolor='k')
                axes[d-ii-1,d-jj].set_xlim(min(axisLists[jj]),max(axisLists[jj]))
                axes[d-ii-1,d-jj].set_ylim(min(axisLists[ii]),max(axisLists[ii]))

                axeschisq[d-ii-1,d-jj].scatter(prevPoints[:,jj],prevPoints[:,ii],c='y',edgecolor='k')
                axeschisq[d-ii-1,d-jj].scatter(newPoints[:,jj],newPoints[:,ii],c='r',edgecolor='k')
                axeschisq[d-ii-1,d-jj].set_xlim(min(axisLists[jj]),max(axisLists[jj]))
                axeschisq[d-ii-1,d-jj].set_ylim(min(axisLists[ii]),max(axisLists[ii]))
            else:
                axes[d-ii-1,d-jj].set_visible(False)
                axeschisq[d-ii-1,d-jj].set_visible(False)

    fig.subplots_adjust(hspace=0.,wspace=0.)
    figchisq.subplots_adjust(hspace=0.,wspace=0.)

    axes[-1,0].set_visible(False)
    axeschisq[-1,0].set_visible(False)

    fig.savefig(plotfn + "_fit.png")
    figchisq.savefig(plotfn + "_fitErr.png")
    plt.show()
    plt.close()

    pass<|MERGE_RESOLUTION|>--- conflicted
+++ resolved
@@ -11,7 +11,6 @@
 VERSION = 180709
 
 def loadFile(f,grabLabels=False):
-<<<<<<< HEAD
     F = open(f,'r')
     outList = []
     inFirstLine = True
@@ -71,41 +70,7 @@
 def chisqToPDF(chisq,d,err = None):
     fRed = np.exp(-np.divide(np.subtract(chisq,np.min(chisq)),d))
     return np.divide(fRed,np.sum(fRed))
-=======
-	F = open(f,'r')
-	outList = []
-	inFirstLine = True
-	lines = []
-	nCols = 0
-	labels = None
-	for i,FF in enumerate(F):
-		if FF[0] == "#":
-			if i == 0:
-				labels=FF.strip('#').split()[:-1]
-			continue
-		lines.append(FF.split())
-		nCols = len(FF.split()) if len(FF.split()) > nCols else nCols
-
-	print 'nCols',nCols
-
-	for l in lines:
-		if l[0] == "#":
-			continue
-		if len(l) == nCols:
-			outList.append(map(float,l))
-		else:
-			continue
-	if grabLabels:
-		return(np.asarray(outList),labels)
-	else:
-		return(np.asarray(outList))
-
-
-
-def chisqToPDF(chisq,d):
-	fRed = np.exp(-np.divide(np.subtract(chisq,np.min(chisq)),d))
-	return np.divide(fRed,np.sum(fRed))
->>>>>>> f686265d
+
 
 def PDFtoChisq(fRed,d):
     chisq = np.multiply(-np.log(fRed),d)
